// Aqua360 Booking System

import React, { useState, useEffect } from 'react';
import { 
  StyleSheet, 
  View, 
  ScrollView, 
  TouchableOpacity, 
  Image,
  Modal,
  Platform,
  Alert
} from 'react-native';
import { Stack, useRouter } from 'expo-router';
import { SafeAreaView } from 'react-native-safe-area-context';
import DateTimePicker, { DateTimePickerEvent } from '@react-native-community/datetimepicker';
import { Ionicons } from '@expo/vector-icons';
import { collection, addDoc, doc, getDoc } from 'firebase/firestore';

import { ThemedText } from '../components/ThemedText';
import { ThemedView } from '../components/ThemedView';
import { Colors } from '../constants/Colors';
import { withProtectedRoute } from '@/hooks/withProtectedRoute';
import { useAuth } from '@/hooks/useAuth';
import { 
  getFirebaseFirestore, 
  checkOnlineStatus, 
  addToOfflineQueue, 
  checkConnectionWithTimeout,
  db 
} from '@/config/firebase';
import AsyncStorage from '@react-native-async-storage/async-storage';

// BookingScreen component
function BookingScreen() {
  const router = useRouter();
  const { user } = useAuth();
  
  // State for tracking waiver completion status
  const [waiverCompleted, setWaiverCompleted] = useState(false);
  const [checkingWaiver, setCheckingWaiver] = useState(true);
  
  // State for date and time selection
  const [selectedDate, setSelectedDate] = useState(new Date());
  const [selectedTime, setSelectedTime] = useState(new Date());
  const [showCalendar, setShowCalendar] = useState(false);
  const [showTimePicker, setShowTimePicker] = useState(false);
    // State for tracking selected service type
  const [selectedServices, setSelectedServices] = useState<string[]>([]);
  
  // State to track number of jet skis (1-4)
  const [jetSkiCount, setJetSkiCount] = useState(1);
  const [jetSkiDuration, setJetSkiDuration] = useState(0.5);  // Duration in hours (0.5,1,2,3,4)

  // Available add-ons with pricing and selection state
  const [addOns, setAddOns] = useState([
    { id: 1, name: 'Biscuit Ride (2-4 Person)', price: 70, selected: false, image: require('../assets/images/biscuir.jpg') },
    { id: 2, name: 'Wakeboard', price: 60, selected: false, image: require('../assets/images/wakeboard.webp') },
    { id: 3, name: 'Water Skis', price: 60, selected: false, image: require('../assets/images/skis.jpg') },
    { id: 4, name: 'Fishing Package', price: 70, selected: false, image: require('../assets/images/fishing.jpg') },
  ]);
  
  // State for confirmation modal visibility
  const [showConfirmation, setShowConfirmation] = useState(false);
    // State to store the generated booking reference number
  const [bookingReference, setBookingReference] = useState('');
  
  // Check waiver completion status when component loads
  useEffect(() => {
    const checkWaiverStatus = async () => {
      if (!user) {
        setCheckingWaiver(false);
        return;
      }
      
      try {
        // Check if user profile document exists and has waiver completed
        const userProfileRef = doc(db, 'userProfiles', user.uid);
        const userProfileSnap = await getDoc(userProfileRef);
        
        if (userProfileSnap.exists() && userProfileSnap.data().waiverCompleted) {
          setWaiverCompleted(true);
        } else {
          setWaiverCompleted(false);
        }
      } catch (error) {
        console.error('Error checking waiver status:', error);
        setWaiverCompleted(false);
      } finally {
        setCheckingWaiver(false);
      }
    };

    checkWaiverStatus();
  }, [user]);
    // Format date for display
  const formatDate = (date: Date) => {
    const options: Intl.DateTimeFormatOptions = { weekday: 'long', year: 'numeric', month: 'long', day: 'numeric' };
    return date.toLocaleDateString('en-US', options);
  };
  
  /**
   * Helper function to format time in a user-friendly way
   * @param {Date} time - Time object to format
   * @returns {string} Formatted time string (e.g., "2:30 PM")
   */
  const formatTime = (time: Date) => {
    return time.toLocaleTimeString('en-US', { hour: '2-digit', minute: '2-digit' });
  };
    // Handle date selection
  const handleDateChange = (event: DateTimePickerEvent, date: Date | undefined) => {
    setShowCalendar(Platform.OS === 'ios');
    if (date) {
      setSelectedDate(date);
    }
  };
  // Handle time selection
  const handleTimeChange = (event: DateTimePickerEvent, time: Date | undefined) => {
    setShowTimePicker(Platform.OS === 'ios');
    if (time) {
      setSelectedTime(time);
    }  };
  // Toggle service selection
  const handleServiceSelect = (service: string) => {
    // Check if the service is already in our selected list
    if (selectedServices.includes(service)) {
      // User wants to unselect - remove it from the array
      // filter() keeps everything EXCEPT the service we want to remove
      setSelectedServices(selectedServices.filter(s => s !== service));
    } else {
      // User wants to select - add it to the array      // ...selectedServices spreads the existing array, then we add the new service
      setSelectedServices([...selectedServices, service]);
    }
  };

  // Toggle add-on selection
  const handleAddOnToggle = (id: number) => {
    setAddOns(addOns.map(addon => 
      addon.id === id 
        ? { ...addon, selected: !addon.selected }  // Flip the selection for this add-on
        : addon  // Keep all other add-ons unchanged
    ));
  };

  // Jet ski quantity controls (min 1, max 4)
  const incrementJetSkis = () => {
    if (jetSkiCount < 4) {
      setJetSkiCount(jetSkiCount + 1);
    }
  };
  
  const decrementJetSkis = () => {
    if (jetSkiCount > 1) {
      setJetSkiCount(jetSkiCount - 1);
    }
  };

  // Duration controls for jet skis (min 0.5h, max 4h in 0.5h steps)
  const incrementJetSkiDuration = () => { if (jetSkiDuration < 4) setJetSkiDuration(d => Math.min(4, d + 0.5)); };
  const decrementJetSkiDuration = () => { if (jetSkiDuration > 0.5) setJetSkiDuration(d => Math.max(0.5, d - 0.5)); };

  // Calculate total cost based on selected services and add-ons
  const calculateTotal = () => {
    let total = 0;  // Start with zero and build up the total
    
    // BASE SERVICE PRICING - Check which main services are selected
    if (selectedServices.includes('jetski')) {
      total += 130 * jetSkiCount * jetSkiDuration; // $130 per jet ski per hour × quantity × duration
    }
    
    if (selectedServices.includes('aqualounge')) {
      total += 300; // Fixed $300 for the 2-hour Aqua Lounge experience
    }
    
    if (selectedServices.includes('tours')) {
      total += 220; // $220 per hour for guided tours
    }
    
    // ADD-ON PRICING - Loop through all possible add-ons
    addOns.forEach(addon => {
      if (addon.selected) {  // Only add cost if user selected this add-on
        total += addon.price;
      }
    });
    
    return total; // Return the final calculated total
  };  

  // Handle booking confirmation with validation and data processing
  const handleConfirmBooking = async () => {
    console.log('🎯 Starting booking confirmation process');
    
    // VALIDATION STEP 1: Check if user selected any services
    if (selectedServices.length === 0) {
      Alert.alert('Selection Required', 'Please select at least one service type.');
      return;
    }
    
    // VALIDATION STEP 2: Check if user is properly authenticated
    if (!user || !user.uid) {
      Alert.alert('Authentication Error', 'Please log in again before booking.');
      return;
    }
    
    // VALIDATION STEP 3: Check if legal waiver has been completed
    if (!waiverCompleted) {
      Alert.alert(
        'Waiver Required',
        'You must complete the waiver agreement before booking any activities.',
        [
          { text: 'Cancel', style: 'cancel' },
          { text: 'Complete Waiver', onPress: () => router.push('/waiver') }
        ]
      );
      return;
    }
    
    // STEP 4: Generate unique booking reference number
    // Format: BK-123456 (BK prefix + 6 random digits)
    const ref = 'BK-' + Math.floor(100000 + Math.random() * 900000);
    setBookingReference(ref);
    console.log('📝 Generated booking reference:', ref);
    
    try {
      // STEP 5: Create comprehensive booking data object
      const bookingData = {
        // User identification
        userId: user.uid,
        userEmail: user.email,
        
        // Booking details
        reference: ref,
        date: selectedDate.toISOString(),      // Convert to string for database storage
        time: selectedTime.toISOString(),
        serviceTypes: selectedServices,       // Array of selected services
        jetSkiQuantity: selectedServices.includes('jetski') ? jetSkiCount : 0,
        
        // Add-ons processing: filter only selected items and clean up the data
        addOns: addOns.filter(addon => addon.selected).map(addon => ({
          id: addon.id,
          name: addon.name,
          price: addon.price
        })),
        
        // Financial and status information
        totalAmount: calculateTotal(),
        status: 'confirmed',
        createdAt: new Date().toISOString(),
      };
      
      console.log('📦 Preparing booking data:', bookingData);
      
      // STEP 6: Save locally first (offline-first approach)
      // This ensures we never lose a booking, even if internet fails
      if (Platform.OS !== 'web') {
        await AsyncStorage.setItem(`booking_${ref}`, JSON.stringify(bookingData));
        console.log('💾 Booking saved to device storage');
      } else {
        console.log('🌐 Web platform detected - skipping local storage');
      }      // STEP 7: Advanced network handling and Firebase sync
      // This section demonstrates professional error handling and offline capabilities
      
      // Network connectivity check with timeout
      const checkConnection = async () => {
        try {
          const isOnline = await checkConnectionWithTimeout(3000);
          return isOnline;
        } catch (error) {
          console.log('🔌 Network check failed:', error);
          return false; // Assume offline if check fails
        }
      };
      
      // Smart Firebase saving with fallback to offline queue
      const saveToFirebase = async () => {
        const isOnline = await checkConnection();
        console.log('🌐 Network status:', isOnline ? 'ONLINE' : 'OFFLINE');
        
        if (!isOnline) {
          console.log('📤 Device offline - queueing booking for later sync');
          // Add to offline queue for automatic sync when internet returns
          await addToOfflineQueue({
            type: 'booking',
            data: bookingData
          });
          return false;
        }
        
        try {
          // PROFESSIONAL TIMEOUT HANDLING
          // We race the Firebase save against a timeout to prevent hanging
          const timeoutPromise = new Promise((_, reject) => {
            setTimeout(() => reject(new Error('Firestore operation timed out')), 8000);
          });
          
          const savePromise = addDoc(collection(db, 'bookings'), bookingData);
          
          // Race between timeout and save - whichever completes first wins
          const result: any = await Promise.race([savePromise, timeoutPromise]);
          
          if (result && result.id) {
            console.log('✅ Booking saved to Firebase with ID:', result.id);
            return true;
          } else {
            throw new Error('Invalid Firebase response');
          }
        } catch (firestoreError: any) {
          console.error('❌ Firebase save failed:', firestoreError.message || firestoreError);
          // Graceful fallback: save to offline queue for later retry
          await addToOfflineQueue({
            type: 'booking',
            data: bookingData
          });
          return false;
        }
      };

      // STEP 8: Non-blocking Firebase save
      // We don't make the user wait for Firebase - show confirmation immediately
      saveToFirebase().then(success => {
        if (!success) {
          console.log('⚠️  Firebase save failed, but booking is safely stored locally');
        }
      });
      
      // STEP 9: Show success confirmation immediately
      // Users see confirmation right away, Firebase sync happens in background
      setShowConfirmation(true);
      console.log('🎉 Booking process completed successfully');
      
    } catch (error) {
      console.error('Error in booking process:', error);
      Alert.alert(
        'Booking Error',
        'There was a problem with your booking. Please try again later.'
      );
    }
  };
  
  /**
   * ServiceCard component - Displays a selectable service option
   * @param {Object} props - Component props
   * @param {string} props.title - Service title
   * @param {Object} props.image - Image source for the service
   * @param {Function} props.onPress - Function to call when service is selected
   * @param {boolean} props.selected - Whether this service is currently selected
   */
  const ServiceCard = ({ title, image, onPress, selected }: any) => (
    <TouchableOpacity
      style={[styles.serviceCard, selected && styles.selectedServiceCard]}
      onPress={onPress}
    >
      <Image source={image} style={styles.serviceImage} />
      <ThemedText style={[styles.serviceTitle, {color: '#21655A'}]}>
        {title}
      </ThemedText>
    </TouchableOpacity>
  );
  
  /**
   * AddOnOption component - Displays a selectable add-on option
   * @param {Object} props - Component props
   * @param {Object} props.item - Add-on item data
   * @param {boolean} props.selected - Whether this add-on is currently selected
   * @param {Function} props.onToggle - Function to call when add-on is toggled
   */
  const AddOnOption = ({ item, selected, onToggle }: any) => (
    <TouchableOpacity
      style={[styles.addOnOption, selected && styles.selectedAddOn]}
      onPress={onToggle}
    >
      <View style={styles.addOnContent}>
        <Image source={item.image} style={styles.addOnImage} />
        <View style={styles.addOnInfo}>
          <ThemedText style={styles.addOnName}>{item.name}</ThemedText>
          <ThemedText style={styles.addOnPrice}>${item.price}</ThemedText>
        </View>
      </View>
      <View style={[styles.checkboxContainer, selected && styles.selectedCheckbox]}>
        {selected && <Ionicons name="checkmark" size={20} color="#fff" />}
      </View>
    </TouchableOpacity>
  );

  return (
    <SafeAreaView style={styles.safeArea}>
      {/* Configure screen header */}
<<<<<<< HEAD
      <Stack.Screen options={{ title: 'Book Your Adventure' }} />
=======
      <Stack.Screen options={{ 
        title: 'Book Your Adventure',
        headerStyle: {
          backgroundColor: '#FFFFFF', // Changed to white to match the rest of the app
        },
        headerTintColor: '#000000', // Changed to black for contrast on white background
        headerTitleStyle: {
          fontWeight: 'bold',
        },
      }} />
>>>>>>> fe939347
      
      <ScrollView style={styles.scrollView} contentContainerStyle={styles.scrollContent}>
        {/* Date Selection Section */}
        <View style={styles.section}>
          <ThemedText type="heading2" style={styles.sectionTitle}>Select Date</ThemedText>
          <TouchableOpacity
            style={styles.dateSelector}
            onPress={() => setShowCalendar(true)}
          >
            <ThemedText style={styles.dateText}>{formatDate(selectedDate)}</ThemedText>
            <Ionicons name="calendar" size={24} color={Colors.light.palette.secondary.main} />
          </TouchableOpacity>
        </View>
        
        {/* Time Selection Section */}
        <View style={styles.section}>
          <ThemedText type="heading2" style={styles.sectionTitle}>Select Time</ThemedText>
          <TouchableOpacity
            style={styles.dateSelector}
            onPress={() => setShowTimePicker(true)}
          >
            <ThemedText style={styles.dateText}>{formatTime(selectedTime)}</ThemedText>
            <Ionicons name="time-outline" size={24} color={Colors.light.palette.secondary.main} />
          </TouchableOpacity>
        </View>
        
        {/* Service Selection Section */}
        <View style={styles.section}>
          <ThemedText type="heading2" style={styles.sectionTitle}>Select Service</ThemedText>
          <View style={styles.serviceContainer}>            <ServiceCard
              title="Jet Skis"
              image={require('../assets/images/Jetski-image.webp')}
              onPress={() => handleServiceSelect('jetski')}
              selected={selectedServices.includes('jetski')}
            />
            <ServiceCard
              title="Aqua Lounge"
              image={require('../assets/images/Aqua-lounge.webp')}
              onPress={() => handleServiceSelect('aqualounge')}
              selected={selectedServices.includes('aqualounge')}
            />
            <ServiceCard
              title="Guided Tours"
              image={require('../assets/images/tours2.png')}
              onPress={() => handleServiceSelect('tours')}
              selected={selectedServices.includes('tours')}
            />
          </View>
        </View>
          {/* Jet Ski Quantity Selection - Only shown when Jet Ski service is selected */}
        {selectedServices.includes('jetski') && (
          <View style={styles.section}>
            <ThemedText type="heading2" style={styles.sectionTitle}>Number of Jet Skis</ThemedText>
            <ThemedText style={styles.labelText}>Select how many jet skis you want to book:</ThemedText>
            <View style={styles.quantitySelector}>
              <TouchableOpacity 
                style={styles.quantityButton}
                onPress={decrementJetSkis}
                disabled={jetSkiCount <= 1}
              >
                <Ionicons 
                  name="remove" 
                  size={24} 
                  color={jetSkiCount <= 1 ? '#ccc' : Colors.light.palette.secondary.main} 
                />
              </TouchableOpacity>
              <View style={styles.quantityTextContainer}>
                <ThemedText style={styles.jetSkiCountText}>{jetSkiCount}</ThemedText>
              </View>
              <TouchableOpacity 
                style={styles.quantityButton}
                onPress={incrementJetSkis}
                disabled={jetSkiCount >= 4}
              >
                <Ionicons 
                  name="add" 
                  size={24} 
                  color={jetSkiCount >= 4 ? '#ccc' : Colors.light.palette.secondary.main} 
                />
              </TouchableOpacity>
            </View>
          </View>
        )}
          {/* Jet Ski Duration Selection - Only shown when Jet Ski service is selected */}
        {selectedServices.includes('jetski') && (
          <View style={styles.section}>
            <ThemedText type="heading2" style={styles.sectionTitle}>Jet Ski Duration</ThemedText>
            <ThemedText style={styles.labelText}>Select duration (hours):</ThemedText>
            <View style={styles.quantitySelector}>
              <TouchableOpacity
                style={styles.quantityButton}
                onPress={decrementJetSkiDuration}
                disabled={jetSkiDuration <= 0.5}
              >
                <Ionicons
                  name="remove"
                  size={24}
                  color={jetSkiDuration <= 0.5 ? '#ccc' : Colors.light.palette.secondary.main}
                />
              </TouchableOpacity>
              <View style={styles.quantityTextContainer}>
                <ThemedText style={styles.jetSkiCountText}>
                  {jetSkiDuration === 0.5 ? '30m' : `${jetSkiDuration}h`}
                </ThemedText>
              </View>
              <TouchableOpacity
                style={styles.quantityButton}
                onPress={incrementJetSkiDuration}
                disabled={jetSkiDuration >= 4}
              >
                <Ionicons
                  name="add"
                  size={24}
                  color={jetSkiDuration >= 4 ? '#ccc' : Colors.light.palette.secondary.main}
                />
              </TouchableOpacity>
            </View>
          </View>
        )}
          {/* Add-ons Section - Only shown after at least one service is selected */}
        {selectedServices.length > 0 && (
          <View style={styles.section}>
            <ThemedText type="heading2" style={styles.sectionTitle}>Add-ons</ThemedText>
            <View style={styles.addOnContainer}>
              {addOns.map((addOn) => (
                <AddOnOption
                  key={addOn.id}
                  item={addOn}
                  selected={addOn.selected}
                  onToggle={() => handleAddOnToggle(addOn.id)}
                />
              ))}
            </View>
          </View>
        )}
          {/* Booking Summary Section - Only shown after at least one service is selected */}
        {selectedServices.length > 0 && (
          <View style={styles.section}>
            <ThemedText type="heading2" style={styles.sectionTitle}>Booking Summary</ThemedText>
            <View style={styles.summaryCard}>
              <View style={styles.summaryRow}>
                <ThemedText style={styles.summaryLabel}>Date:</ThemedText>
                <ThemedText style={styles.summaryValue}>{formatDate(selectedDate)}</ThemedText>
              </View>
              
              <View style={styles.summaryRow}>
                <ThemedText style={styles.summaryLabel}>Time:</ThemedText>
                <ThemedText style={styles.summaryValue}>{formatTime(selectedTime)}</ThemedText>
              </View>
                <View style={styles.summaryRow}>
                <ThemedText style={styles.summaryLabel}>Services:</ThemedText>
                <View style={styles.summaryServiceList}>
                  {selectedServices.includes('jetski') && (
                    <ThemedText style={styles.summaryValue}>Jet Skis ({jetSkiCount})</ThemedText>
                  )}
                  {selectedServices.includes('aqualounge') && (
                    <ThemedText style={styles.summaryValue}>Aqua Lounge</ThemedText>
                  )}
                  {selectedServices.includes('tours') && (
                    <ThemedText style={styles.summaryValue}>Guided Tour</ThemedText>
                  )}
                </View>
              </View>
              
              {/* Display selected add-ons in summary */}
              {addOns.some(addon => addon.selected) && (
                <>
                  <ThemedText style={styles.summaryLabel}>Add-ons:</ThemedText>
                  {addOns.filter(addon => addon.selected).map(addon => (
                    <View key={addon.id} style={styles.summaryAddon}>
                      <ThemedText style={styles.summaryAddonName}>- {addon.name}</ThemedText>
                      <ThemedText style={styles.summaryAddonPrice}>${addon.price}</ThemedText>
                    </View>
                  ))}
                </>
              )}
              
              <View style={styles.divider} />
              
              {/* Total booking cost */}
              <View style={styles.summaryRow}>
                <ThemedText type="heading3" style={styles.totalLabel}>Total:</ThemedText>
                <ThemedText type="heading3" style={styles.totalValue}>${calculateTotal()}</ThemedText>
              </View>
            </View>
          </View>
        )}
          {/* Waiver Required Message - Only show when not loading and waiver not completed */}
        {!checkingWaiver && !waiverCompleted && (
          <View style={styles.waiverWarning}>
            <Ionicons name="warning-outline" size={20} color="#f44336" />
            <ThemedText style={styles.waiverWarningText}>
              Waiver completion required before booking
            </ThemedText>
            <TouchableOpacity onPress={() => router.push('/waiver')}>
              <ThemedText style={styles.waiverLinkText}>Complete Waiver</ThemedText>
            </TouchableOpacity>
          </View>
        )}
        
        {/* Confirm Booking Button */}        <TouchableOpacity
          style={[
            styles.confirmButton, 
            (selectedServices.length === 0 || (!waiverCompleted && !checkingWaiver)) && { opacity: 0.5 }
          ]}
          onPress={() => { console.log('Confirm button pressed'); handleConfirmBooking(); }}
          activeOpacity={0.7}
        >
          <ThemedText style={styles.confirmButtonText}>Confirm Booking</ThemedText>
        </TouchableOpacity>
      </ScrollView>
      
      {/* Date Picker Modal - iOS Only */}
      {Platform.OS === 'ios' && showCalendar && (
        <Modal
          transparent={true}
          animationType="slide"
          visible={showCalendar}
        >
          <View style={styles.modalOverlay}>
            <View style={styles.modalContent}>
              <View style={styles.modalHeader}>
                <ThemedText type="heading3">Select Date</ThemedText>
                <TouchableOpacity onPress={() => setShowCalendar(false)}>
                  <Ionicons name="close" size={24} color="#666" />
                </TouchableOpacity>
              </View>              <DateTimePicker
                value={selectedDate}
                onChange={handleDateChange}
                mode="date"
                display="default"
                minimumDate={new Date()}
                maximumDate={new Date(Date.now() + 90 * 24 * 60 * 60 * 1000)} // 90 days from now
                textColor="#000000"
              />
              <TouchableOpacity
                style={styles.confirmDateButton}
                onPress={() => setShowCalendar(false)}
              >
                <ThemedText style={styles.confirmDateButtonText}>Confirm Date</ThemedText>
              </TouchableOpacity>
            </View>
          </View>
        </Modal>
      )}
      
      {/* Time Picker Modal - iOS Only */}
      {Platform.OS === 'ios' && showTimePicker && (
        <Modal
          transparent={true}
          animationType="slide"
          visible={showTimePicker}
        >
          <View style={styles.modalOverlay}>
            <View style={styles.modalContent}>
              <View style={styles.modalHeader}>
                <ThemedText type="heading3">Select Time</ThemedText>
                <TouchableOpacity onPress={() => setShowTimePicker(false)}>
                  <Ionicons name="close" size={24} color="#666" />
                </TouchableOpacity>
              </View>              <DateTimePicker
                value={selectedTime}
                onChange={handleTimeChange}
                mode="time"
                display="default"
                minuteInterval={15}
                textColor="#000000"
              />
              <TouchableOpacity
                style={styles.confirmDateButton}
                onPress={() => setShowTimePicker(false)}
              >
                <ThemedText style={styles.confirmDateButtonText}>Confirm Time</ThemedText>
              </TouchableOpacity>
            </View>
          </View>
        </Modal>
      )}
      
      {/* Date Picker for Android - Appears as a dialog */}
      {Platform.OS === 'android' && showCalendar && (
        <DateTimePicker
          value={selectedDate}
          onChange={handleDateChange}
          mode="date"
          display="default"
          minimumDate={new Date()}
          maximumDate={new Date(Date.now() + 90 * 24 * 60 * 60 * 1000)} // 90 days from now
        />
      )}
      
      {/* Time Picker for Android - Appears as a dialog */}
      {Platform.OS === 'android' && showTimePicker && (
        <DateTimePicker
          value={selectedTime}
          onChange={handleTimeChange}
          mode="time"
          display="default"
          minuteInterval={15}
        />
      )}
      
      {/* Booking Confirmation Modal */}
      <Modal
        transparent={true}
        animationType="fade"
        visible={showConfirmation}
      >
        <View style={styles.modalOverlay}>
          <View style={styles.confirmationModal}>
            <Image
              source={require('../assets/images/aqua-360-logo.png')}
              style={styles.confirmationImage}
              resizeMode="contain"
            />
            
            <ThemedText type="heading2" style={styles.confirmationTitle}>
              Booking Confirmed!
            </ThemedText>
            
            <ThemedText style={styles.confirmationMessage}>
              Thank you for booking with Aqua 360°. Your adventure awaits!
            </ThemedText>
            
            {/* Display booking reference number */}
            <View style={styles.referenceContainer}>
              <ThemedText style={styles.referenceLabel}>Booking Reference:</ThemedText>
              <ThemedText type="heading3" style={styles.referenceNumber}>{bookingReference}</ThemedText>
            </View>
              {/* Confirmation details */}
            <View style={styles.confirmationDetails}>
              <ThemedText style={styles.confirmationDetail}>
                <Ionicons name="calendar" size={16} color={Colors.light.palette.secondary.main} /> {formatDate(selectedDate)}
              </ThemedText>
              <ThemedText style={styles.confirmationDetail}>
                <Ionicons name="time" size={16} color={Colors.light.palette.secondary.main} /> {formatTime(selectedTime)}
              </ThemedText>
              
              {/* Display each selected service */}
              {selectedServices.includes('jetski') && (
                <ThemedText style={styles.confirmationDetail}>
                  <Ionicons name="speedometer" size={16} color={Colors.light.palette.secondary.main} /> Jet Skis: {jetSkiCount}
                </ThemedText>
              )}
              {selectedServices.includes('aqualounge') && (
                <ThemedText style={styles.confirmationDetail}>
                  <Ionicons name="boat" size={16} color={Colors.light.palette.secondary.main} /> Aqua Lounge
                </ThemedText>
              )}
              {selectedServices.includes('tours') && (
                <ThemedText style={styles.confirmationDetail}>
                  <Ionicons name="map" size={16} color={Colors.light.palette.secondary.main} /> Guided Tour
                </ThemedText>
              )}
              
              <ThemedText style={styles.confirmationDetail}>
                <Ionicons name="cash" size={16} color={Colors.light.palette.secondary.main} /> Total: ${calculateTotal()}
              </ThemedText>
            </View>
            
            {/* Done button - closes modal and navigates to account screen */}
            <TouchableOpacity
              style={styles.doneButton}
              onPress={() => {
                setShowConfirmation(false);
                router.replace('/account'); // Navigate to account page instead of home
              }}
            >
              <ThemedText style={styles.doneButtonText}>View My Bookings</ThemedText>
            </TouchableOpacity>
          </View>
        </View>
      </Modal>    </SafeAreaView>
  );
}

// Styles for the BookingScreen component
const styles = StyleSheet.create({
  safeArea: {
    flex: 1,
    backgroundColor: Colors.light.palette.primary.light,
  },
  scrollView: {
    flex: 1,
  },
  scrollContent: {
    padding: 16,
  },
  section: {
    marginBottom: 24,
    backgroundColor: Colors.light.background,
    borderRadius: 12,
    padding: 16,
    shadowColor: '#000',
    shadowOffset: { width: 0, height: 2 },
    shadowOpacity: 0.1,
    shadowRadius: 4,
    elevation: 3,
  },
  sectionTitle: {
    color: Colors.light.palette.secondary.main,
    marginBottom: 16,
  },
  dateSelector: {
    flexDirection: 'row',
    alignItems: 'center',
    justifyContent: 'space-between',
    backgroundColor: Colors.light.surfaceVariant,
    paddingVertical: 12,
    paddingHorizontal: 16,
    borderRadius: 8,
  },
  dateText: {
    fontSize: 16,
    fontWeight: '600', // Increased from 500 to 600 for better readability
    color: Colors.light.palette.neutral[900],
  },
  serviceContainer: {
    flexDirection: 'row',
    justifyContent: 'space-between',
    flexWrap: 'wrap',
  },
  serviceCard: {
    width: '30%',
    borderRadius: 12,
    overflow: 'hidden',
    borderWidth: 2,
    borderColor: 'transparent',
    backgroundColor: Colors.light.surfaceVariant,
  },
  selectedServiceCard: {
    borderColor: Colors.light.palette.primary.main,
  },
  serviceImage: {
    width: '100%',
    height: 80,
    borderTopLeftRadius: 10,
    borderTopRightRadius: 10,  },
  serviceTitle: {
    fontSize: 18,
    fontWeight: 'bold',
    color: '#21655A', // Change from white to the app's teal color
    marginBottom: 4,
  },
  serviceDescription: {
    fontSize: 14,
    color: '#333333', // Change from white to dark gray
    marginBottom: 8,
  },
  servicePrice: {
    fontSize: 16,
    fontWeight: '600',
    color: '#21655A', // Change from white to the app's teal color
  },
  quantitySelector: {
    flexDirection: 'row',
    alignItems: 'center',
    justifyContent: 'center',
  },
  quantityButton: {
    width: 40,
    height: 40,
    borderRadius: 20,
    backgroundColor: Colors.light.surfaceVariant,
    justifyContent: 'center',
    alignItems: 'center',
  },
  quantityTextContainer: {
    backgroundColor: 'rgba(33, 101, 90, 0.1)', // Light green background matching the theme
    borderRadius: 12,
    paddingVertical: 8,
    paddingHorizontal: 20,
    marginHorizontal: 16,
    borderWidth: 2,
    borderColor: 'rgba(33, 101, 90, 0.3)',
    minWidth: 60,
    alignItems: 'center',
    justifyContent: 'center',
    shadowColor: '#000',
    shadowOffset: { width: 0, height: 1 },
    shadowOpacity: 0.1,
    shadowRadius: 2,
    elevation: 2,
  },
  quantityText: {
    marginHorizontal: 20,
    fontSize: 24,
  },
  jetSkiCountText: {
    fontSize: 16,
    fontWeight: '700',
    color: '#21655A', // Darker color
    textAlign: 'center',
  },
  labelText: {
    fontSize: 16,
    fontWeight: '600',
    marginBottom: 8,
    color: '#21655A', // Changed to darker green for better contrast
    textShadowColor: 'rgba(255, 255, 255, 0.7)', // Adding text shadow for better readability
    textShadowOffset: { width: 0, height: 1 },
    textShadowRadius: 2,
  },
  addOnContainer: {
    gap: 12,
  },
  addOnOption: {
    flexDirection: 'row',
    alignItems: 'center',
    justifyContent: 'space-between',
    backgroundColor: Colors.light.surfaceVariant,
    padding: 12,
    borderRadius: 8,
    borderWidth: 2,
    borderColor: 'transparent',
  },
  selectedAddOn: {
    borderColor: Colors.light.palette.primary.main,
  },
  addOnContent: {
    flexDirection: 'row',
    alignItems: 'center',
  },
  addOnImage: {
    width: 60,
    height: 60,
    borderRadius: 8,
    marginRight: 12,
  },
  addOnInfo: {
    flex: 1,
  },
  addOnName: {
    fontWeight: '700', // Changed from '500' to '700' for bolder text
    fontSize: 18, // Increased from 16 to 18
    color: Colors.light.palette.neutral[900], // Added explicit color with high contrast
  },
  addOnPrice: {
    color: Colors.light.palette.secondary.main,
    marginTop: 4,
    fontWeight: '600', // Changed from '500' to '600'
    fontSize: 16, // Added explicit font size
  },
  checkboxContainer: {
    width: 24,
    height: 24,
    borderRadius: 12,
    borderWidth: 2,
    borderColor: Colors.light.palette.neutral[500],
    justifyContent: 'center',
    alignItems: 'center',
  },
  selectedCheckbox: {
    backgroundColor: Colors.light.palette.primary.main,
    borderColor: Colors.light.palette.primary.main,
  },
  summaryCard: {
    backgroundColor: Colors.light.surfaceVariant,
    padding: 16,
    borderRadius: 8,
  },
  summaryRow: {
    flexDirection: 'row',
    justifyContent: 'space-between',
    marginBottom: 8,
  },
  summaryLabel: {
    fontWeight: '600', // Increased from 500 to 600
    fontSize: 16,
    color: Colors.light.palette.neutral[900],
  },  summaryValue: {
    textAlign: 'right',
    fontSize: 16,
    fontWeight: '600', // Increased from 500 to 600
    color: Colors.light.palette.neutral[800],
  },
  summaryServiceList: {
    flex: 1,
    alignItems: 'flex-end',
  },
  summaryAddon: {
    flexDirection: 'row',
    justifyContent: 'space-between',
    marginLeft: 16,
    marginBottom: 4,
  },
  summaryAddonName: {
    color: Colors.light.palette.neutral[800],
    fontSize: 15,
    fontWeight: '500', // Added font weight
  },
  summaryAddonPrice: {
    color: Colors.light.palette.neutral[800],
    fontWeight: '600', // Increased from 500 to 600
    fontSize: 15,
  },
  divider: {
    height: 1,
    backgroundColor: Colors.light.palette.neutral[400],
    marginVertical: 12,
  },
  totalLabel: {
    fontWeight: '700', // Increased from 600 to 700
    color: Colors.light.palette.neutral[900], // Added explicit dark color for better contrast
  },
  totalValue: {
    color: Colors.light.palette.secondary.main,
    fontWeight: '700', // Increased from 600 to 700
    fontSize: 18, // Increased from default to 18
  },
  confirmButton: {
    backgroundColor: Colors.light.palette.secondary.main,
    borderRadius: 8,
    padding: 16,
    alignItems: 'center',
    marginVertical: 16,
  },
  confirmButtonText: {
    color: Colors.light.palette.secondary.contrast,
    fontWeight: '600',
    fontSize: 16,
  },
  modalOverlay: {
    flex: 1,
    backgroundColor: 'rgba(0, 0, 0, 0.5)',
    justifyContent: 'center',
    alignItems: 'center',
  },
  modalContent: {
    width: '80%',
    backgroundColor: Colors.light.background,
    borderRadius: 16,
    padding: 20,
    alignItems: 'center',
  },
  modalHeader: {
    flexDirection: 'row',
    justifyContent: 'space-between',
    width: '100%',
    marginBottom: 20,
  },
  confirmDateButton: {
    backgroundColor: Colors.light.palette.secondary.main,
    paddingHorizontal: 24,
    paddingVertical: 12,
    borderRadius: 8,
    marginTop: 16,
  },
  confirmDateButtonText: {
    color: Colors.light.palette.secondary.contrast,
    fontWeight: '600',
    fontSize: 16,
  },
  confirmationModal: {
    width: '90%',
    backgroundColor: Colors.light.background,
    borderRadius: 16,
    padding: 24,
    alignItems: 'center',
  },
  confirmationImage: {
    width: 100,
    height: 100,
    marginBottom: 16,
  },
  confirmationTitle: {
    color: Colors.light.palette.secondary.main,
    marginBottom: 8,
  },
  confirmationMessage: {
    textAlign: 'center',
    marginBottom: 24,
    fontSize: 16,
    fontWeight: '500', // Added font weight
    color: Colors.light.palette.neutral[800],
  },
  referenceContainer: {
    alignItems: 'center',
    marginBottom: 16,
  },
  referenceLabel: {
    fontSize: 14,
    fontWeight: '500', // Added font weight
    color: Colors.light.palette.neutral[800],
    marginBottom: 4,
  },
  referenceNumber: {
    color: Colors.light.palette.secondary.main,
    fontWeight: '700', // Increased font weight
    fontSize: 18, // Increased font size
  },
  confirmationDetails: {
    width: '100%',
    gap: 8,
    marginBottom: 24,
  },
  confirmationDetail: {
    flexDirection: 'row',
    alignItems: 'center',
    gap: 8,
    fontSize: 16, // Increased from 15 to 16
    fontWeight: '500', // Added font weight
    color: Colors.light.palette.neutral[800],
  },
  doneButton: {
    backgroundColor: Colors.light.palette.primary.main,
    paddingHorizontal: 36,
    paddingVertical: 12,
    borderRadius: 8,
  },  doneButtonText: {
    color: Colors.light.palette.primary.contrast,
    fontWeight: '600',
    fontSize: 16,
  },
  waiverWarning: {
    flexDirection: 'row',
    alignItems: 'center',
    backgroundColor: 'rgba(244, 67, 54, 0.1)',
    padding: 12,
    borderRadius: 8,
    marginBottom: 16,
    flexWrap: 'wrap',
  },
  waiverWarningText: {
    color: '#f44336',
    marginLeft: 8,
    fontSize: 14,
    fontWeight: '500',
    flex: 1,
  },  waiverLinkText: {
    color: '#0066cc',
    fontWeight: '600',
    textDecorationLine: 'underline',
    marginLeft: 8,
  },
}); // Close StyleSheet.create

export default withProtectedRoute(BookingScreen);<|MERGE_RESOLUTION|>--- conflicted
+++ resolved
@@ -385,20 +385,16 @@
   return (
     <SafeAreaView style={styles.safeArea}>
       {/* Configure screen header */}
-<<<<<<< HEAD
-      <Stack.Screen options={{ title: 'Book Your Adventure' }} />
-=======
       <Stack.Screen options={{ 
         title: 'Book Your Adventure',
         headerStyle: {
-          backgroundColor: '#FFFFFF', // Changed to white to match the rest of the app
+          backgroundColor: '#FFFFFF', //white
         },
-        headerTintColor: '#000000', // Changed to black for contrast on white background
+        headerTintColor: '#000000', 
         headerTitleStyle: {
           fontWeight: 'bold',
         },
       }} />
->>>>>>> fe939347
       
       <ScrollView style={styles.scrollView} contentContainerStyle={styles.scrollContent}>
         {/* Date Selection Section */}
