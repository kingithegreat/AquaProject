--- conflicted
+++ resolved
@@ -338,17 +338,12 @@
     fontWeight: 'bold',
     color: '#21655A',
     marginTop: 15,
-<<<<<<< HEAD
-    lineHeight: 34, // Add lineHeight to fix text squashing
-    paddingVertical: 4, // Add vertical padding to ensure text has room
+    lineHeight: 40, // Proper line height
+    paddingVertical: 4, // Ensure text has room
     includeFontPadding: true, // Ensure font padding is included
-    textAlignVertical: 'center', // Vertical alignment
-=======
+    textAlign: 'center', // Center text horizontally
+    textAlignVertical: 'center', // Center text vertically
     letterSpacing: 1, // Added letter spacing
-    lineHeight: 40, // Added proper line height
-    paddingHorizontal: 8, // Added horizontal padding
-    textAlign: 'center', // Ensure text is centered
->>>>>>> fe939347
   },
   subtitle: {
     fontSize: 16,
