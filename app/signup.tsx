--- conflicted
+++ resolved
@@ -212,27 +212,13 @@
     width: 120,
     height: 120,
     borderRadius: 60,
-<<<<<<< HEAD
-  },  title: {
+  },
+  title: {
     fontSize: 32,
     fontWeight: 'bold',
     color: '#21655A',
     marginTop: 15,
     lineHeight: 40,
-    letterSpacing: 1,
-    textAlign: 'center',
-=======
-  },
-  title: {
-    fontSize: 32, // Increased from 28
-    fontWeight: 'bold',
-    color: '#21655A',
-    marginTop: 15,
-    letterSpacing: 1, // Added letter spacing
-    lineHeight: 40, // Added proper line height
-    paddingHorizontal: 8, // Added horizontal padding
-    textAlign: 'center', // Ensure text is centered
->>>>>>> fe939347
   },
   subtitle: {
     fontSize: 16,
