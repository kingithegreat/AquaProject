--- conflicted
+++ resolved
@@ -537,33 +537,13 @@
     elevation: 3,
   },  profileImageContainer: {
     marginBottom: 16,
-<<<<<<< HEAD
     marginTop: 30, // Increased top margin to further shift the image down
-  },profileImage: {
+  },
+  profileImage: {
     width: 150,
     height: 150,
     borderRadius: 10, // Slightly rounded corners for the logo
-  },// Profile placeholder styles removed as we're using logo image now
-=======
-  },
-  profileImagePlaceholder: {
-    width: 100,
-    height: 100,
-    borderRadius: 50,
-    backgroundColor: '#21655A',
-    justifyContent: 'center',
-    alignItems: 'center',
-  },
-  profileInitial: {
-    color: '#fff',
-    fontSize: 40,
-    fontWeight: 'bold',
-    lineHeight: 46, // Added line height for proper text rendering
-    includeFontPadding: false, // Prevents Android from cutting off top of text
-    textAlignVertical: 'center', // Ensures text is centered vertically (Android)
-    paddingTop: 4, // Small padding to ensure character is visibly centered
-  },
->>>>>>> fe939347
+  },
   userEmail: {
     fontSize: 18,
     fontWeight: '600',
