--- conflicted
+++ resolved
@@ -278,18 +278,12 @@
     setIsLoading(true);
     
     try {
-<<<<<<< HEAD
+      console.log('Submitting new review...');
       // STEP 4: Create review data object with all required fields
-=======
-      console.log('Submitting new review...');
-      
-      // Create review object
->>>>>>> fe939347
       const reviewData: Omit<Review, 'id'> = {
         author,
         email,
         text,
-<<<<<<< HEAD
         rating: Math.max(1, Math.min(5, parseInt(rating))),  // Ensure rating is 1-5
         createdAt: new Date(),  // Current timestamp
         userId: user.uid,       // For security and moderation
@@ -308,25 +302,6 @@
         },
         ...reviews  // Keep all existing reviews below the new one
       ]);
-=======
-        rating: Math.max(1, Math.min(5, parseInt(rating))),
-        createdAt: new Date() // This will be automatically converted to Firestore timestamp
-      };
-      
-      console.log('Review data to submit:', JSON.stringify(reviewData));
-      
-      // Save to Firestore
-      const docRef = await addDoc(collection(db, 'reviews'), reviewData);
-      console.log('Review saved with ID:', docRef.id);
-      
-      // Add to local state with generated ID
-      const newReview = {
-        id: docRef.id,
-        ...reviewData
-      };
-      
-      setReviews([newReview, ...reviews]);
->>>>>>> fe939347
       
       // STEP 7: Reset form for next review
       setAuthor('');
